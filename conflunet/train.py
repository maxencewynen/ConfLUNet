--- conflicted
+++ resolved
@@ -141,7 +141,7 @@
     seg_loss_weight = args.seg_loss_weight
     heatmap_loss_weight = args.heatmap_loss_weight
     offsets_loss_weight = args.offsets_loss_weight
-    
+
     ### SEGMENTATION LOSS ###
     # Dice loss
     dice_loss = loss_function_dice(semantic_pred, labels)
@@ -178,7 +178,7 @@
     import numpy as np
     os.makedirs(f'.save_{args.name}', exist_ok=True)
     tobesaved = data if len(data.shape) == 3 else np.squeeze(data[0,0,:,:,:])
-    nib.save(nib.Nifti1Image(tobesaved, np.eye(4)), 
+    nib.save(nib.Nifti1Image(tobesaved, np.eye(4)),
             pjoin(f'.save_{args.name}', f'{name}.nii.gz'))
 
 
@@ -217,9 +217,9 @@
         model.load_state_dict(checkpoint['state_dict'])
 
         #optimizer = torch.optim.SGD(model.parameters(), args.learning_rate, weight_decay=3e-5, momentum=0.99)  # following nnunet
-        optimizer = torch.optim.Adam(model.parameters(), args.learning_rate, weight_decay=0.0005) 
+        optimizer = torch.optim.Adam(model.parameters(), args.learning_rate, weight_decay=0.0005)
         optimizer.load_state_dict(checkpoint['optimizer'])
-        
+
         if not args.wandb_ignore:
             wandb_run_id = checkpoint['wandb_run_id']
             wandb.init(project=args.wandb_project, mode="online", name=args.name, resume="must", id=wandb_run_id)
@@ -239,16 +239,12 @@
         else:
             print(f"Initializing new model with {n_channels} input channels")
             model = ConfLUNet(in_channels=n_channels, num_classes=2, separate_decoders=args.separate_decoders,
-<<<<<<< HEAD
-                              scale_offsets=args.offsets_scale, track_running_stats = not args.debug).to(device)
-=======
                                       scale_offsets=args.offsets_scale, track_running_stats = not args.debug).to(device)
->>>>>>> 48469297
 
         model.to(device)
-        
+
         #optimizer = torch.optim.SGD(model.parameters(), args.learning_rate, weight_decay=3e-5, momentum=0.99)  # following nnunet
-        optimizer = torch.optim.Adam(model.parameters(), args.learning_rate, weight_decay=0.0005) 
+        optimizer = torch.optim.Adam(model.parameters(), args.learning_rate, weight_decay=0.0005)
 
         start_epoch = 0
         if not args.wandb_ignore:
@@ -261,10 +257,7 @@
         #lr_scheduler = torch.optim.lr_scheduler.CosineAnnealingLR(optimizer, T_max=args.n_epochs)
         lr_scheduler = torch.optim.lr_scheduler.ConstantLR(optimizer, factor=1.0, total_iters=args.n_epochs)
 
-<<<<<<< HEAD
-=======
-
->>>>>>> 48469297
+
     # Initialize dataloaders
     train_loader = get_train_dataloader_from_dataset_id_and_fold(args.dataset_id, args.fold,
                                                                  num_workers=args.num_workers,
@@ -281,7 +274,7 @@
                                                                  cache_rate=args.cache_rate,
                                                                  seed_val=args.seed)
 
-    
+
     # Initialize other variables and metrics
     epoch_num = args.n_epochs
     val_interval = args.val_interval
@@ -312,7 +305,7 @@
                 batch_data["seg"].type(torch.LongTensor).to(device),
                 batch_data["center_heatmap"].to(device),
                 batch_data["offsets"].to(device))
-            
+
             if (args.debug or args.save_predictions) and epoch == 0 and batch_idx == 0:
                 save_patch(inputs.cpu().numpy(), f'{epoch}_image')
                 save_patch(labels.cpu().numpy().astype(np.int16), f'{epoch}_labels')
@@ -326,7 +319,7 @@
                 save_patch(semantic_pred.detach().cpu().numpy().astype(np.int16), f'{epoch}_trainpred_labels')
                 save_patch(center_pred.detach().cpu().numpy(), f'{epoch}_trainpred_center_heatmap')
                 save_patch(offsets.detach().cpu().numpy(), f'{epoch}_trainpred_offsets')
-            
+
             res = compute_loss(semantic_pred, center_pred, offsets_pred, labels, center_heatmap, offsets)
             loss, dice_loss, focal_loss, segmentation_loss, mse_loss, offset_loss = res
 
@@ -396,38 +389,46 @@
                         val_data["offsets"].to(device),
                     )
                     val_semantic_pred, val_center_pred, val_offsets_pred = model(val_inputs)
-                    
+
                     act = torch.nn.Softmax(dim=1)
                     val_seg_pred = act(val_semantic_pred.clone().detach()).cpu().numpy()
-                    val_seg_pred = val_seg_pred[:, 1, :, :, :] 
+                    val_seg_pred = val_seg_pred[:, 1, :, :, :]
                     torch.cuda.empty_cache()
                     binary_seg = np.copy(val_seg_pred)
                     binary_seg[binary_seg >= 0.5] = 1
                     binary_seg[binary_seg < 0.5] = 0
                     if len(binary_seg.shape) > 3:
                        binary_seg = np.squeeze(binary_seg)
-                    
-                    if (args.debug or args.save_predictions) and batch_idx == 0: 
+
+                    if (args.debug or args.save_predictions) and batch_idx == 0:
                         save_patch(val_inputs.cpu().numpy(), f'{epoch}_pred_image')
                         del val_inputs
-<<<<<<< HEAD
-                        save_patch(val_center_pred.cpu().numpy(), f'{epoch}_pred_center_heatmap')
-                        save_patch(val_offsets_pred.cpu().numpy(), f'{epoch}_pred_offsets')
-=======
                         #save_patch(val_semantic_pred.cpu().numpy().astype(np.int16), f'{epoch}_pred_labels')
                         save_patch(val_center_pred.cpu().numpy(), f'{epoch}_pred_center_heatmap')
                         save_patch(val_offsets_pred.cpu().numpy(), f'{epoch}_pred_offsets')
-					
->>>>>>> 48469297
+
                         save_patch(val_seg_pred[0], f"{epoch}_pred_segmentation_proba")
                         save_patch(binary_seg[0], f"{epoch}_pred_segmentation_binary")
-                    
+
                     batch_size = val_labels.shape[0]
                     for mbidx in range(batch_size):
                         total_dice += dice_metric(np.squeeze(val_labels.cpu().numpy()[mbidx]), binary_seg[mbidx])
                         total_ndsc += dice_norm_metric(np.squeeze(val_labels.cpu().numpy()[mbidx]), binary_seg[mbidx])
-
-                    res = compute_loss(val_semantic_pred, val_center_pred, val_offsets_pred, 
+                        save_patch(val_center_pred.cpu().numpy(), f'{epoch}_pred_center_heatmap')
+                        save_patch(val_offsets_pred.cpu().numpy(), f'{epoch}_pred_offsets')
+                        save_patch(val_seg_pred[0], f"{epoch}_pred_segmentation_proba")
+                        save_patch(binary_seg[0], f"{epoch}_pred_segmentation_binary")
+
+                    batch_size = val_labels.shape[0]
+                    for mbidx in range(batch_size):
+                        total_dice += dice_metric(np.squeeze(val_labels.cpu().numpy()[mbidx]), binary_seg[mbidx])
+                        total_ndsc += dice_norm_metric(np.squeeze(val_labels.cpu().numpy()[mbidx]), binary_seg[mbidx])
+
+                    res = compute_loss(val_semantic_pred, val_center_pred, val_offsets_pred,
+                            val_labels, val_heatmaps, val_offsets)
+                    val_loss, val_dice_loss, val_focal_loss, val_segmentation_loss, val_mse_loss, val_offset_loss = res
+
+                    res = compute_loss(val_semantic_pred, val_center_pred, val_offsets_pred,
                             val_labels, val_heatmaps, val_offsets)
                     val_loss, val_dice_loss, val_focal_loss, val_segmentation_loss, val_mse_loss, val_offset_loss = res
 
@@ -446,7 +447,7 @@
                 avg_val_offsets_loss /= len(val_loader)
                 total_dice /= (len(val_loader) * batch_size)
                 total_ndsc /= (len(val_loader) * batch_size)
-                
+
                 if not args.wandb_ignore:
                     wandb.log(
                         {'Validation Loss/Total Loss': avg_val_loss, 'Validation Segmentation Loss/Dice Loss': avg_val_dice_loss,
@@ -471,7 +472,7 @@
                 val_elapsed_time = time.time() - start_validation_time
                 print(f"Validation took {int(val_elapsed_time // 60)}min {int(val_elapsed_time % 60)}s")
                 print(f"Validation Loss: {avg_val_loss:.4f}")
-        
+
         if not args.debug and not args.wandb_ignore:
             torch.save({
                 'epoch': epoch + 1,
