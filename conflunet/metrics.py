--- conflicted
+++ resolved
@@ -159,7 +159,6 @@
     Returns:
         float: Panoptic Quality (PQ) metric.
     """
-<<<<<<< HEAD
     assert pred.shape == ref.shape, "Shapes of pred and ref do not match."
 
     if matched_pairs is None or unmatched_pred is None or unmatched_ref is None:
@@ -173,24 +172,6 @@
     tp = len(matched_pairs)
     fp = len(unmatched_pred)
     fn = len(unmatched_ref)
-=======
-    # assert (pred and ref) or (len(matched_pairs)>0 and len(unmatched_pred) > 0 and len(unmatched_ref) > 0)
-
-    if len(matched_pairs) > 0 and len(unmatched_pred) > 0 and len(unmatched_ref) > 0:
-        tp = len(matched_pairs)
-        fp = len(unmatched_pred)
-        fn = len(unmatched_ref)
-    else:
-        matched_pairs, unmatched_pred, unmatched_ref = match_instances(pred, ref)
-        assert pred.shape == ref.shape, "Shapes of pred and ref do not match."
-        assert all([x[0] in np.unique(pred) and x[1] in np.unique(ref) for x in matched_pairs]), \
-            "All instances in matched_pairs should be in pred and ref."
-        assert all([x in np.unique(pred) for x in unmatched_pred]), "All instances in unmatched_pred should be in pred."
-        assert all([x in np.unique(ref) for x in unmatched_ref]), "All instances in unmatched_ref should be in ref."
-        tp = len(matched_pairs)
-        fp = len(unmatched_pred)
-        fn = len(unmatched_ref)
->>>>>>> 9109afa4
 
     sq_sum = 0
     for pair in matched_pairs:
@@ -221,7 +202,6 @@
     Returns:
         float: F-beta score.
     """
-<<<<<<< HEAD
     if matched_pairs is None or unmatched_pred is None or unmatched_ref is None:
         assert pred.shape == ref.shape, "Shapes of pred and ref do not match."
         matched_pairs, unmatched_pred, unmatched_ref = match_instances(pred, ref)
@@ -234,23 +214,6 @@
     tp = len(matched_pairs)
     fp = len(unmatched_pred)
     fn = len(unmatched_ref)
-=======
-    # assert (pred is not None and ref is not None) or \
-    #     (len(matched_pairs)>0 and len(unmatched_pred) > 0 and len(unmatched_ref) > 0)
-    breakpoint()
-    if len(matched_pairs) > 0 and len(unmatched_pred) > 0 and len(unmatched_ref) > 0:
-        tp = len(matched_pairs)
-        fp = len(unmatched_pred)
-        fn = len(unmatched_ref)
-    else:
-        assert pred.shape == ref.shape, "Shapes of pred and ref do not match."
-        matched_pairs, unmatched_pred, unmatched_ref = match_instances(pred, ref)
-        assert all([x in np.unique(pred) for x in unmatched_pred]), "All instances in unmatched_pred should be in pred."
-        assert all([x in np.unique(ref) for x in unmatched_ref]), "All instances in unmatched_ref should be in ref."
-        tp = len(matched_pairs)
-        fp = len(unmatched_pred)
-        fn = len(unmatched_ref)
->>>>>>> 9109afa4
 
     precision = tp / (tp + fp + 1e-6)
     recall = tp / (tp + fn + 1e-6)
@@ -272,7 +235,6 @@
     Returns:
         float: Lesion True Positive Rate (LTPR).
     """
-<<<<<<< HEAD
     if matched_pairs is None or unmatched_ref is None:
         assert pred.shape == ref.shape, "Shapes of pred and ref do not match."
         matched_pairs, _, unmatched_ref = match_instances(pred, ref)
@@ -283,22 +245,6 @@
 
     tp = len(matched_pairs)
     fn = len(unmatched_ref)
-=======
-    # assert (pred is not None and ref is not None) or \
-    #     (len(matched_pairs)>0 and len(unmatched_pred) > 0 and len(unmatched_ref) > 0)
-
-    if matched_pairs is not None and unmatched_ref is not None:
-        tp = len(matched_pairs)
-        fn = len(unmatched_ref)
-    else:
-        matched_pairs, _, unmatched_ref = match_instances(pred, ref)
-        assert pred.shape == ref.shape, "Shapes of pred and ref do not match."
-        assert all([x[0] in np.unique(pred) and x[1] in np.unique(ref) for x in matched_pairs]), \
-            "All instances in matched_pairs should be in pred and ref."
-        assert all([x in np.unique(ref) for x in unmatched_ref]), "All instances in unmatched_ref should be in ref."
-        tp = len(matched_pairs)
-        fn = len(unmatched_ref)
->>>>>>> 9109afa4
     return tp / (tp + fn + 1e-6)
 
 
@@ -313,7 +259,6 @@
     Returns:
         float: Positive Predictive Value (PPV).
     """
-<<<<<<< HEAD
     if matched_pairs is None and unmatched_pred is None:
         assert pred.shape == ref.shape, "Shapes of pred and ref do not match."
         matched_pairs, unmatched_pred, _ = match_instances(pred, ref)
@@ -324,22 +269,6 @@
 
     tp = len(matched_pairs)
     fp = len(unmatched_pred)
-=======
-    # assert (pred is not None and ref is not None) or \
-    #     (len(matched_pairs)>0 and len(unmatched_pred) > 0 and len(unmatched_ref) > 0)
-
-    if matched_pairs is not None and unmatched_pred is not None:
-        tp = len(matched_pairs)
-        fp = len(unmatched_pred)
-    else:
-        matched_pairs, unmatched_pred, _ = match_instances(pred, ref)
-        assert pred.shape == ref.shape, "Shapes of pred and ref do not match."
-        assert all([x[0] in np.unique(pred) and x[1] in np.unique(ref) for x in matched_pairs]), \
-            "All instances in matched_pairs should be in pred and ref."
-        assert all([x in np.unique(pred) for x in unmatched_pred]), "All instances in unmatched_pred should be in pred."
-        tp = len(matched_pairs)
-        fp = len(unmatched_pred)
->>>>>>> 9109afa4
     return tp / (tp + fp + 1e-6)
 
 
@@ -516,13 +445,11 @@
     ref_dir = os.path.join(args.ref_path, dd, "labels")
 
     for ref_file in sorted(os.listdir(ref_dir)):
-        if "sub-029" in ref_file: continue
         if ref_file.endswith("mask-instances.nii.gz"):
             print(ref_file)
             subj_id = ref_file.split("_ses")[0].split("sub-")[-1]  # Extracting subject ID
             pred_file = "sub-" + subj_id + "_ses-01_pred_instances.nii.gz"
             pred_file_path = os.path.join(args.pred_path, pred_file)
-            breakpoint()
 
             if not os.path.exists(pred_file_path):
                 pred_file_path = pred_file_path.replace('pred_instances', 'pred-instances')
